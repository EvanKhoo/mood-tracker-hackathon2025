--- conflicted
+++ resolved
@@ -5,14 +5,9 @@
     <meta name="viewport" content="width=device-width,initial-scale=1" />
     <meta name="description" content="Short page description" />
     <title>Dashboard - Home Page</title>
-<<<<<<< HEAD
     <link rel="stylesheet" href="../static/css/mood-tuning.css" />
     <script src="../static/js/mood-tuning.js" defer></script>
     <script src="../static/js/backend.js" defer></script>
-=======
-    <link rel="stylesheet" href="/static/css/mood-tuning.css" />
-    <script src="/static/js/mood-tuning.js" defer></script>
->>>>>>> 51ef3370
 
   </head>
   <body id="mood-tuning-body">
