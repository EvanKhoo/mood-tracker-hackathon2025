--- conflicted
+++ resolved
@@ -5,12 +5,8 @@
   <meta name="viewport" content="width=device-width,initial-scale=1" />
   <meta name="description" content="Short page description" />
   <title>Dashboard - Home Page</title>
-<<<<<<< HEAD
   <link rel="stylesheet" href="../static/css/current-mood.css" />\
   <script src="../static/js/backend.js" defer></script>
-=======
-  <link rel="stylesheet" href="/static/css/current-mood.css" />
->>>>>>> 51ef3370
 
 </head>
   <body id="current-mood-body">
